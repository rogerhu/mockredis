from unittest import TestCase, skipUnless
from hashlib import sha1
from mockredis.exceptions import RedisError
from mockredis.redis import MockRedis
from mockredis.tests.test_constants import (
    LIST1, LIST2,
    SET1,
    VAL1, VAL2, VAL3, VAL4,
    LPOP_SCRIPT
)
from mockredis.script import Script as MockredisScript


def has_lua():
    """
    Test that lua is available.
    """
    try:
        import lua  # noqa
        return True
    except ImportError:
        return False


@skipUnless(has_lua(), "mockredispy was not installed with lua support")
class TestScript(TestCase):
    """
    Tests for MockRedis scripting operations
    """

    def setUp(self):
        self.redis = MockRedis()
        self.LPOP_SCRIPT_SHA = sha1(LPOP_SCRIPT).hexdigest()
        import lua
        self.lua = lua
        self.lua_globals = lua.globals()

        assert_equal_list = """
        function compare_list(list1, list2)
            if #list1 ~= #list2 then
                return false
            end
            for i, item1 in ipairs(list1) do
                if item1 ~= list2[i] then
                    return false
                end
            end
            return true
        end

        function assert_equal_list(list1, list2)
            assert(compare_list(list1, list2))
        end
        return assert_equal_list
        """
        self.lua_assert_equal_list = self.lua.execute(assert_equal_list)

        assert_equal_list_with_pairs = """
        function pair_exists(list1, key, value)
            i = 1
            for i, item1 in ipairs(list1) do
                if i%2 == 1 then
                    if (list1[i] == key) and (list1[i + 1] == value) then
                        return true
                    end
                end
            end
            return false
        end

        function compare_list_with_pairs(list1, list2)
            if #list1 ~= #list2 or #list1 % 2 == 1 then
                return false
            end
            for i = 1, #list1, 2 do
                if not pair_exists(list2, list1[i], list1[i + 1]) then
                    return false
                end
            end
            return true
        end

        function assert_equal_list_with_pairs(list1, list2)
            assert(compare_list_with_pairs(list1, list2))
        end
        return assert_equal_list_with_pairs
        """
        self.lua_assert_equal_list_with_pairs = self.lua.execute(assert_equal_list_with_pairs)

        compare_val = """
        function compare_val(var1, var2)
            return var1 == var2
        end
        return compare_val
        """
        self.lua_compare_val = self.lua.execute(compare_val)

    def test_register_script_lpush(self):
        # lpush two values
        script_content = "redis.call('LPUSH', KEYS[1], ARGV[1], ARGV[2])"
        script = self.redis.register_script(script_content)
        script(keys=[LIST1], args=[VAL1, VAL2])

        # validate insertion
        self.assertEquals([VAL2, VAL1], self.redis.lrange(LIST1, 0, -1))

    def test_register_script_lpop(self):
        self.redis.lpush(LIST1, VAL2, VAL1)

        # lpop one value
        script_content = "return redis.call('LPOP', KEYS[1])"
        script = self.redis.register_script(script_content)
        list_item = script(keys=[LIST1])

        # validate lpop
        self.assertEquals(VAL1, list_item)
        self.assertEquals([VAL2], self.redis.lrange(LIST1, 0, -1))

    def test_register_script_rpoplpush(self):
        self.redis.lpush(LIST1, VAL2, VAL1)
        self.redis.lpush(LIST2, VAL4, VAL3)

        # rpoplpush
        script_content = "redis.call('RPOPLPUSH', KEYS[1], KEYS[2])"
        script = self.redis.register_script(script_content)
        script(keys=[LIST1, LIST2])

        #validate rpoplpush
        self.assertEqual([VAL1], self.redis.lrange(LIST1, 0, -1))
        self.assertEqual([VAL2, VAL3, VAL4], self.redis.lrange(LIST2, 0, -1))

    def test_register_script_rpop_lpush(self):
        self.redis.lpush(LIST1, VAL2, VAL1)
        self.redis.lpush(LIST2, VAL4, VAL3)

        # rpop from LIST1 and lpush the same value to LIST2
        script_content = """
        local tmp_item = redis.call('RPOP', KEYS[1])
        redis.call('LPUSH', KEYS[2], tmp_item)
        """
        script = self.redis.register_script(script_content)
        script(keys=[LIST1, LIST2])

        #validate rpop and then lpush
        self.assertEqual([VAL1], self.redis.lrange(LIST1, 0, -1))
        self.assertEqual([VAL2, VAL3, VAL4], self.redis.lrange(LIST2, 0, -1))

    def test_register_script_client(self):
        # lpush two values in LIST1 in first instance of redis
        self.redis.lpush(LIST1, VAL2, VAL1)

        # create script on first instance of redis
        script_content = LPOP_SCRIPT
        script = self.redis.register_script(script_content)

        # lpush two values in LIST1 in redis2 (second instance of redis)
        redis2 = MockRedis()
        redis2.lpush(LIST1, VAL4, VAL3)

        # execute LPOP script on redis2 instance
        list_item = script(keys=[LIST1], client=redis2)

        # validate lpop from LIST1 in redis2
        self.assertEquals(VAL3, list_item)
        self.assertEquals([VAL4], redis2.lrange(LIST1, 0, -1))
        self.assertEquals([VAL1, VAL2], self.redis.lrange(LIST1, 0, -1))

    def test_eval_lpush(self):
        # lpush two values
        script_content = "redis.call('LPUSH', KEYS[1], ARGV[1], ARGV[2])"
        self.redis.eval(script_content, 1, LIST1, VAL1, VAL2)

        # validate insertion
        self.assertEquals([VAL2, VAL1], self.redis.lrange(LIST1, 0, -1))

    def test_eval_lpop(self):
        self.redis.lpush(LIST1, VAL2, VAL1)

        # lpop one value
        script_content = "return redis.call('LPOP', KEYS[1])"
        list_item = self.redis.eval(script_content, 1, LIST1)

        # validate lpop
        self.assertEquals(VAL1, list_item)
        self.assertEquals([VAL2], self.redis.lrange(LIST1, 0, -1))

<<<<<<< HEAD
    def test_eval_zadd(self):
        # The score and member are reversed when the client is not strict.
        self.redis.strict = False
        script_content = "return redis.call('zadd', KEYS[1], ARGV[1], ARGV[2])"
        self.redis.eval(script_content, 1, SET1, 42, VAL1)

        self.assertEquals(42, self.redis.zrank(SET1, VAL1))

    def test_eval_zrangebyscore(self):
        self.redis.strict = False
        self.redis.zadd(SET1, VAL1, 1)
        self.redis.zadd(SET1, VAL2, 2)

        script = ("return redis.call('zrangebyscore', "
                  "KEYS[1], ARGV[1], ARGV[2], 'LIMIT', 0, 2)")

        self.assertListEquals([],     self.redis.eval(script, 1, SET1, 0, 0))
        self.assertListEquals([1],    self.redis.eval(script, 1, SET1, 0, 1))
        self.assertListEquals([1, 2], self.redis.eval(script, 1, SET1, 0, 2))
        self.assertListEquals([2],    self.redis.eval(script, 1, SET1, 2, 2))
=======
    def test_table_type(self):
        self.redis.lpush(LIST1, VAL2, VAL1)
        script_content = """
        local items = redis.call('LRANGE', KEYS[1], ARGV[1], ARGV[2])
        return type(items)
        """
        script = self.redis.register_script(script_content)
        itemType = script(keys=[LIST1], args=[0, -1])
        self.assertEqual('table', itemType)

    def test_script_hgetall(self):
        myhash = {"k1": "v1"}
        self.redis.hmset("myhash", myhash)
        script_content = """
        return redis.call('HGETALL', KEYS[1])
        """
        script = self.redis.register_script(script_content)
        item = script(keys=["myhash"])
        self.assertIsInstance(item, list)
        self.assertEquals(["k1", "v1"], item)
>>>>>>> 90bbd29c

    def test_evalsha(self):
        self.redis.lpush(LIST1, VAL1)
        script = LPOP_SCRIPT
        sha = self.LPOP_SCRIPT_SHA

        # validator error when script not registered
        with self.assertRaises(RedisError) as redisError:
            self.redis.evalsha(self.LPOP_SCRIPT_SHA, 1, LIST1)

        self.assertEqual("Sha not registered", str(redisError.exception))

        self.assertRaises(RedisError, self.redis.evalsha, self.LPOP_SCRIPT_SHA, 1, LIST1)

        # load script and then evalsha
        self.assertEquals(sha, self.redis.script_load(script))
        self.assertEquals(VAL1, self.redis.evalsha(sha, 1, LIST1))
        self.assertEquals(0, self.redis.llen(LIST1))

    def test_script_exists(self):
        script = LPOP_SCRIPT
        sha = self.LPOP_SCRIPT_SHA
        self.assertEquals([False], self.redis.script_exists(sha))
        self.redis.register_script(script)
        self.assertEquals([True], self.redis.script_exists(sha))

    def test_script_flush(self):
        script = LPOP_SCRIPT
        sha = self.LPOP_SCRIPT_SHA
        self.redis.register_script(script)
        self.assertEquals([True], self.redis.script_exists(sha))
        self.redis.script_flush()
        self.assertEquals([False], self.redis.script_exists(sha))

    def test_script_load(self):
        script = LPOP_SCRIPT
        sha = self.LPOP_SCRIPT_SHA
        self.assertEquals([False], self.redis.script_exists(sha))
        self.assertEquals(sha, self.redis.script_load(script))
        self.assertEquals([True], self.redis.script_exists(sha))

    def test_lua_to_python_none(self):
        lval = self.lua.eval("")
        pval = MockredisScript._lua_to_python(lval)
        self.assertTrue(pval is None)

    def test_lua_to_python_list(self):
        lval = self.lua.eval('{"val1", "val2"}')
        pval = MockredisScript._lua_to_python(lval)
        self.assertIsInstance(pval, list)
        self.assertEqual(["val1", "val2"], pval)

    def test_lua_to_python_long(self):
        lval = self.lua.eval('22')
        pval = MockredisScript._lua_to_python(lval)
        self.assertIsInstance(pval, long)
        self.assertEqual(22, pval)

    def test_lua_to_python_flota(self):
        lval = self.lua.eval('22.2')
        pval = MockredisScript._lua_to_python(lval)
        self.assertIsInstance(pval, float)
        self.assertEqual(22.2, pval)

    def test_lua_to_python_string(self):
        lval = self.lua.eval('"somestring"')
        pval = MockredisScript._lua_to_python(lval)
        self.assertIsInstance(pval, str)
        self.assertEqual("somestring", pval)

    def test_lua_to_python_bool(self):
        lval = self.lua.eval('true')
        pval = MockredisScript._lua_to_python(lval)
        self.assertIsInstance(pval, bool)
        self.assertEqual(True, pval)

    def test_python_to_lua_none(self):
        pval = None
        lval = MockredisScript._python_to_lua(pval)
        is_null = """
        function is_null(var1)
            return var1 == nil
        end
        return is_null
        """
        lua_is_null = self.lua.execute(is_null)
        self.assertTrue(MockredisScript._lua_to_python(lua_is_null(lval)))

    def test_python_to_lua_string(self):
        pval = "somestring"
        lval = MockredisScript._python_to_lua(pval)
        lval_expected = self.lua.eval('"somestring"')
        self.assertEqual("string", self.lua_globals.type(lval))
        self.assertEqual(lval_expected, lval)

    def test_python_to_lua_list(self):
        pval = ["abc", "xyz"]
        lval = MockredisScript._python_to_lua(pval)
        lval_expected = self.lua.eval('{"abc", "xyz"}')
        self.lua_assert_equal_list(lval_expected, lval)

    def test_python_to_lua_dict(self):
        pval = {"k1": "v1", "k2": "v2"}
        lval = MockredisScript._python_to_lua(pval)
        lval_expected = self.lua.eval('{"k1", "v1", "k2", "v2"}')
        self.lua_assert_equal_list_with_pairs(lval_expected, lval)

    def test_python_to_lua_long(self):
        pval = 10L
        lval = MockredisScript._python_to_lua(pval)
        lval_expected = self.lua.eval('10')
        self.assertEqual("number", self.lua_globals.type(lval))
        self.assertTrue(MockredisScript._lua_to_python(self.lua_compare_val(lval_expected, lval)))

    def test_python_to_lua_float(self):
        pval = 10.1
        lval = MockredisScript._python_to_lua(pval)
        lval_expected = self.lua.eval('10.1')
        self.assertEqual("number", self.lua_globals.type(lval))
        self.assertTrue(MockredisScript._lua_to_python(self.lua_compare_val(lval_expected, lval)))

    def test_python_to_lua_boolean(self):
        pval = True
        lval = MockredisScript._python_to_lua(pval)
        self.assertEqual("boolean", self.lua_globals.type(lval))
        self.assertTrue(MockredisScript._lua_to_python(lval))<|MERGE_RESOLUTION|>--- conflicted
+++ resolved
@@ -184,7 +184,6 @@
         self.assertEquals(VAL1, list_item)
         self.assertEquals([VAL2], self.redis.lrange(LIST1, 0, -1))
 
-<<<<<<< HEAD
     def test_eval_zadd(self):
         # The score and member are reversed when the client is not strict.
         self.redis.strict = False
@@ -205,7 +204,7 @@
         self.assertListEquals([1],    self.redis.eval(script, 1, SET1, 0, 1))
         self.assertListEquals([1, 2], self.redis.eval(script, 1, SET1, 0, 2))
         self.assertListEquals([2],    self.redis.eval(script, 1, SET1, 2, 2))
-=======
+
     def test_table_type(self):
         self.redis.lpush(LIST1, VAL2, VAL1)
         script_content = """
@@ -226,7 +225,6 @@
         item = script(keys=["myhash"])
         self.assertIsInstance(item, list)
         self.assertEquals(["k1", "v1"], item)
->>>>>>> 90bbd29c
 
     def test_evalsha(self):
         self.redis.lpush(LIST1, VAL1)
