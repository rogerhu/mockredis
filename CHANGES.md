--- conflicted
+++ resolved
@@ -1,3 +1,13 @@
+Version 2.8.0.2
+ - Added MGET and GETSET
+ - Updated KEYS
+ - Addded container functions: __getitem__, __setitem__, __delitem__, __member__
+ - Added `pubsub` operations: PUBLISH
+
+Version 2.8.0.1
+
+ - Fixed for RPOPLPUSH
+
 Version 2.8.0.0
 
  - Update LREM argument order to match redispy
@@ -6,15 +16,10 @@
 
  - Added `list` operations: LSET, LTRIM
  - Added `key` operations: INCRBY, DECRBY
-<<<<<<< HEAD
  - Added `transaction` operations: WATCH, MULTI, UNWATCH
  - Added expiration operations: EXPIREAT, PEXPIRE, PTTL, PSETX
  - Fixed return values for some `set` operations
-
-=======
- - Added `pubsub` operations: PUBLISH
  
->>>>>>> 6d34af75
 Version 2.7.5.1
 
  - Changed DEL to support a list of keys as arguments and return the number of
